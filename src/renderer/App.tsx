--- conflicted
+++ resolved
@@ -1,34 +1,7 @@
 import './index.css';
-<<<<<<< HEAD
+import { useState } from 'react';
 import { Sidebar } from './components/Sidebar/Sidebar';
 import { FileTreeProvider } from './store/fileTreeStore';
-
-function App() {
-  return (
-    <FileTreeProvider>
-      <div className="flex h-full w-full bg-base-100">
-        {/* Sidebar with File Tree */}
-        <Sidebar />
-
-        {/* Main Content Area - Placeholder for Editor (Track A) */}
-        <div className="flex-1 flex items-center justify-center bg-base-200">
-          <div className="text-center">
-            <h2 className="text-2xl font-bold text-base-content/60 mb-2">
-              Track C: File Tree Complete
-            </h2>
-            <p className="text-base-content/40">
-              Editor component will be integrated here by Track A
-            </p>
-            <div className="mt-4 flex gap-2 justify-center">
-              <div className="badge badge-success">Track C Complete</div>
-              <div className="badge badge-info">File Tree Navigation</div>
-            </div>
-          </div>
-        </div>
-      </div>
-    </FileTreeProvider>
-=======
-import { useState } from 'react';
 import { EditorComponent } from './components/Editor/EditorComponent';
 
 function App() {
@@ -40,15 +13,22 @@
   };
 
   return (
-    <div className="flex h-full w-full flex-col bg-base-200">
-      <EditorComponent
-        content={content}
-        onUpdate={handleUpdate}
-        placeholder="Start typing your document..."
-        editable={true}
-      />
-    </div>
->>>>>>> dd502a2c
+    <FileTreeProvider>
+      <div className="flex h-full w-full bg-base-100">
+        {/* Sidebar with File Tree (Track C) */}
+        <Sidebar />
+
+        {/* Main Editor Area (Track A) */}
+        <div className="flex-1 flex flex-col bg-base-200">
+          <EditorComponent
+            content={content}
+            onUpdate={handleUpdate}
+            placeholder="Start typing your document..."
+            editable={true}
+          />
+        </div>
+      </div>
+    </FileTreeProvider>
   );
 }
 
